# yaml-language-server: $schema=https://json.schemastore.org/github-workflow

name: benchmark

# read-only repo token, no access to secrets
permissions:
  contents: read

# no access to secrets
on:
  issue_comment:
    types: [created, edited]

env:
  CARGO_TERM_COLOR: always

jobs:
  benchmark:
    runs-on: ubuntu-latest
    if: contains(github.event.comment.body, '/bench')

    steps:
      # the workflow is triggered from main branch
<<<<<<< HEAD
      # cf. https://stackoverflow.com/a/62345139
      - name: Github API Request
        id: request
        uses: octokit/request-action@v2.0.0
        with:
          route: ${{ github.event.issue.pull_request.url }}
        env:
          GITHUB_TOKEN: ${{ secrets.GITHUB_TOKEN }}

      # checkout PR branch
      - name: Checkout PR Branch
        uses: actions/checkout@v3
        with:
          token: ${{ secrets.GITHUB_TOKEN }}
          repository: ${{ fromJson(steps.request.outputs.data).head.repo.full_name }}
          ref: ${{ steps.pr_data.outputs.branch }}

=======
      # cf. https://github.com/actions/checkout/issues/331
      # need this first step to init the git repo
      - name: Checkout
        uses: actions/checkout@v3

      - name: Checkout Pull Request
        run: hub pr checkout ${{ github.event.issue.number }}
        env:
          GITHUB_TOKEN: ${{ secrets.GITHUB_TOKEN }}

>>>>>>> b2e84043
      # install dependencies
      - name: Install Rust toolchain
        uses: dtolnay/rust-toolchain@stable

      # restore cargo cache from previous runs
      - name: Rust Cache
        uses: Swatinem/rust-cache@v2.0.0

      ## Benchmarks
      - name: install valgrind for benchmarks
        run: sudo apt-get install valgrind
      - name: Checkout main branch
        run: git checkout main
      - name: Copy over benchmarks from PR branch
        run: git checkout - -- benches/my_benchmark.rs
      - name: Revert when benches do not compile on main
        run: cargo check --benches --no-default-features || git checkout main -- benches/my_benchmark.rs
      - name: Run benchmarks for main branch
        run: cargo bench --no-default-features
      - name: Checkout PR branch
        run: git checkout -
      - name: Run bench against baseline
        run: cargo bench --no-default-features | sed '0,/^test result:/d' | tee bench.txt

      # for testing
      # - name: create mock results
      #   run: echo "my bench results" > bench.txt

      ## Save results
      ## see https://securitylab.github.com/research/github-actions-preventing-pwn-requests/
      - name: Save PR number and bench results
        run: |
          mkdir -p ./pr
          echo ${{ github.event.issue.number }} > ./pr/pr_number.txt
          mv bench.txt ./pr/bench.txt
      - uses: actions/upload-artifact@v2
        with:
          name: pr
          path: pr/<|MERGE_RESOLUTION|>--- conflicted
+++ resolved
@@ -21,25 +21,6 @@
 
     steps:
       # the workflow is triggered from main branch
-<<<<<<< HEAD
-      # cf. https://stackoverflow.com/a/62345139
-      - name: Github API Request
-        id: request
-        uses: octokit/request-action@v2.0.0
-        with:
-          route: ${{ github.event.issue.pull_request.url }}
-        env:
-          GITHUB_TOKEN: ${{ secrets.GITHUB_TOKEN }}
-
-      # checkout PR branch
-      - name: Checkout PR Branch
-        uses: actions/checkout@v3
-        with:
-          token: ${{ secrets.GITHUB_TOKEN }}
-          repository: ${{ fromJson(steps.request.outputs.data).head.repo.full_name }}
-          ref: ${{ steps.pr_data.outputs.branch }}
-
-=======
       # cf. https://github.com/actions/checkout/issues/331
       # need this first step to init the git repo
       - name: Checkout
@@ -50,7 +31,6 @@
         env:
           GITHUB_TOKEN: ${{ secrets.GITHUB_TOKEN }}
 
->>>>>>> b2e84043
       # install dependencies
       - name: Install Rust toolchain
         uses: dtolnay/rust-toolchain@stable
@@ -86,7 +66,4 @@
           mkdir -p ./pr
           echo ${{ github.event.issue.number }} > ./pr/pr_number.txt
           mv bench.txt ./pr/bench.txt
-      - uses: actions/upload-artifact@v2
-        with:
-          name: pr
-          path: pr/+      - uses: actions/upload-artifact@v2