--- conflicted
+++ resolved
@@ -179,12 +179,7 @@
     // cycle should be muted, and other source should be processed
     assert_float_eq!(
         output.channel_data(0).as_slice(),
-<<<<<<< HEAD
-        &[2.; BUFFER_SIZE as usize][..],
+        &[2.; BUFFER_SIZE][..],
         abs_all <= 0.
-=======
-        &[2.; BUFFER_SIZE][..],
-        ulps_all <= 0
->>>>>>> 292d2dbb
     );
 }