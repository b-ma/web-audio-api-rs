[package]
name = "web-audio-api"
version = "0.25.0"
authors = ["Otto <otto@ot-to.nl>"]
edition = "2018"
description = "A pure Rust implementation of the Web Audio API, for use in non-browser contexts"
readme = "README.md"
repository = "https://github.com/orottier/web-audio-api-rs"
keywords = ["web-audio-api", "audio", "sound", "dsp"]
license = "MIT"
categories = ["multimedia::audio"]
exclude = ["/samples", "/snapshots", "/.github"]

[dependencies]
arrayvec = "0.7"
cpal = { version = "0.14.1", optional = true }
creek = "0.2.1"
crossbeam-channel = "0.5"
cubeb = { version = "0.10.0", optional = true }
<<<<<<< HEAD
float_eq = "0.7"
hrtf = "0.8.0"
=======
float_eq = "1.0"
>>>>>>> fc03cbd5
lazy_static = "1.4"
log = "0.4"
num-complex = "0.4"
once_cell = "1.10"
realfft = "3.0"
rubato = "0.12"
rustc-hash = "1.1.0"
smallvec = "1.8"
symphonia = { version = "0.5", default-features = false }
vecmath = "1.0"

[dev-dependencies]
alloc_counter = "0.0.4"
env_logger = "0.9"
iai = "0.1.1"
rand = "0.8"

# used in examples/mic_playback.rs:
simplelog = "0.12"
termion = "2.0"
textplots = "0.8"

# Uncomment the following lines to enable debug symbols
# during CPU profiling
# [profile.release]
# debug = true

[[bench]]
name = "my_benchmark"
harness = false

[features]
default = ["mp3", "ogg", "flac", "wav", "cpal"]
mp3 = ["symphonia/mp3", "creek/decode-mp3"]
ogg = ["symphonia/ogg", "symphonia/vorbis", "creek/decode-ogg", "creek/decode-vorbis"]
flac = ["symphonia/flac", "creek/decode-flac"]
wav = ["symphonia/wav", "symphonia/pcm", "creek/decode-wav", "creek/decode-pcm"]
cpal = ["dep:cpal"]
cubeb = ["dep:cubeb"]
cpal-jack = ["cpal", "cpal/jack"]
cpal-asio = ["cpal", "cpal/asio"]<|MERGE_RESOLUTION|>--- conflicted
+++ resolved
@@ -17,12 +17,8 @@
 creek = "0.2.1"
 crossbeam-channel = "0.5"
 cubeb = { version = "0.10.0", optional = true }
-<<<<<<< HEAD
-float_eq = "0.7"
+float_eq = "1.0"
 hrtf = "0.8.0"
-=======
-float_eq = "1.0"
->>>>>>> fc03cbd5
 lazy_static = "1.4"
 log = "0.4"
 num-complex = "0.4"
