use crate::context::{AudioContextRegistration, BaseAudioContext};
use crate::render::{AudioParamValues, AudioProcessor, AudioRenderQuantum, RenderScope};

use super::{
    AudioNode, ChannelConfig, ChannelConfigOptions, ChannelCountMode, ChannelInterpretation,
};

/// The AudioDestinationNode interface represents the terminal node of an audio
/// graph in a given context. usually the speakers of your device, or the node that
/// will "record" the audio data with an OfflineAudioContext.
///
/// The output of a AudioDestinationNode is produced by summing its input, allowing to capture
/// the output of an AudioContext into, for example, a MediaStreamAudioDestinationNode, or a
/// MediaRecorder.
///
/// - MDN documentation: <https://developer.mozilla.org/en-US/docs/Web/API/AudioDestinationNode>
/// - specification: <https://webaudio.github.io/web-audio-api/#AudioDestinationNode>
/// - see also: [`BaseAudioContext::destination`]
///
/// # Usage
///
/// ```no_run
/// use web_audio_api::context::{BaseAudioContext, AudioContext};
/// use web_audio_api::node::{AudioNode, AudioScheduledSourceNode};
///
/// let context = AudioContext::default();
///
/// let mut osc = context.create_oscillator();
/// osc.connect(&context.destination());
/// osc.start();
/// ```
///
pub struct AudioDestinationNode {
    registration: AudioContextRegistration,
    channel_config: ChannelConfig,
}

impl AudioNode for AudioDestinationNode {
    fn registration(&self) -> &AudioContextRegistration {
        &self.registration
    }

    fn channel_config(&self) -> &ChannelConfig {
        &self.channel_config
    }

    fn number_of_inputs(&self) -> usize {
        1
    }
    fn number_of_outputs(&self) -> usize {
        1
    }

    fn set_channel_count(&self, v: usize) {
<<<<<<< HEAD
        if self.registration.context().offline() && v != self.max_channel_count() {
            panic!("NotSupportedError: not allowed to change OfflineAudioContext destination channel count");
        }
        if v > self.max_channel_count() {
            panic!(
                "IndexSizeError: channel count cannot be greater than maxChannelCount ({})",
                self.max_channel_count()
            );
        }
        self.channel_config.set_count(v, self.registration());
=======
        assert!(
            !self.registration.context().offline() || v == self.max_channel_count(),
            "NotSupportedError - not allowed to change OfflineAudioContext destination channel count"
        );

        assert!(
            v <= self.max_channel_count(),
            "IndexSizeError - channel count cannot be greater than maxChannelCount ({})",
            self.max_channel_count()
        );

        self.channel_config.set_count(v);
>>>>>>> a2a411f5
    }

    fn set_channel_count_mode(&self, v: ChannelCountMode) {
        // [spec] If the AudioDestinationNode is the destination node of an
        // OfflineAudioContext, then the channel count mode cannot be changed.
        // An InvalidStateError exception MUST be thrown for any attempt to change the value.
        assert!(
            !self.registration.context().offline(),
            "InvalidStateError - AudioDestinationNode has channel count mode constraints",
        );

        self.channel_config.set_count_mode(v);
    }
}

impl AudioDestinationNode {
    pub(crate) fn new<C: BaseAudioContext>(context: &C, channel_count: usize) -> Self {
        context.register(move |registration| {
            let channel_config = ChannelConfigOptions {
                count: channel_count,
                count_mode: ChannelCountMode::Explicit,
                interpretation: ChannelInterpretation::Speakers,
            }
            .into();
            let node = Self {
                registration,
                channel_config,
            };
            let proc = DestinationRenderer {};

            (node, Box::new(proc))
        })
    }

    pub(crate) fn into_channel_config(self) -> ChannelConfig {
        self.channel_config
    }

    pub(crate) fn from_raw_parts(
        registration: AudioContextRegistration,
        channel_config: ChannelConfig,
    ) -> Self {
        Self {
            registration,
            channel_config,
        }
    }
    /// The maximum number of channels that the channelCount attribute can be set to (the max
    /// number of channels that the hardware is capable of supporting).
    /// <https://www.w3.org/TR/webaudio/#dom-audiodestinationnode-maxchannelcount>
    pub fn max_channel_count(&self) -> usize {
        self.registration.context().base().max_channel_count()
    }
}

struct DestinationRenderer {}

impl AudioProcessor for DestinationRenderer {
    fn process(
        &mut self,
        inputs: &[AudioRenderQuantum],
        outputs: &mut [AudioRenderQuantum],
        _params: AudioParamValues<'_>,
        _scope: &RenderScope,
    ) -> bool {
        // single input/output node
        let input = &inputs[0];
        let output = &mut outputs[0];

        // just move input to output
        *output = input.clone();

        true
    }
}<|MERGE_RESOLUTION|>--- conflicted
+++ resolved
@@ -52,18 +52,6 @@
     }
 
     fn set_channel_count(&self, v: usize) {
-<<<<<<< HEAD
-        if self.registration.context().offline() && v != self.max_channel_count() {
-            panic!("NotSupportedError: not allowed to change OfflineAudioContext destination channel count");
-        }
-        if v > self.max_channel_count() {
-            panic!(
-                "IndexSizeError: channel count cannot be greater than maxChannelCount ({})",
-                self.max_channel_count()
-            );
-        }
-        self.channel_config.set_count(v, self.registration());
-=======
         assert!(
             !self.registration.context().offline() || v == self.max_channel_count(),
             "NotSupportedError - not allowed to change OfflineAudioContext destination channel count"
@@ -75,8 +63,7 @@
             self.max_channel_count()
         );
 
-        self.channel_config.set_count(v);
->>>>>>> a2a411f5
+        self.channel_config.set_count(v, self.registration());
     }
 
     fn set_channel_count_mode(&self, v: ChannelCountMode) {
